/*!
 * JavaScript function to calculate the geodetic distance between two points specified by latitude/longitude using the Vincenty inverse formula for ellipsoids.
 *
 * Taken from http://movable-type.co.uk/scripts/latlong-vincenty.html and optimized / cleaned up by Mathias Bynens <http://mathiasbynens.be/>
 * Based on the Vincenty direct formula by T. Vincenty, “Direct and Inverse Solutions of Geodesics on the Ellipsoid with application of nested equations”, Survey Review, vol XXII no 176, 1975 <http://www.ngs.noaa.gov/PUBS_LIB/inverse.pdf>
 *
 * @param   {Number} lat1, lon1: first point in decimal degrees
 * @param   {Number} lat2, lon2: second point in decimal degrees
 * @returns {Number} distance in metres between points
 */

function toRad(Value) {
    /** Converts numeric degrees to radians */
    return Value * Math.PI / 180;
}

function distVincenty(lat1, lon1, lat2, lon2) {
    let a = 6378137,
        b = 6356752.3142,
        f = 1 / 298.257223563, // WGS-84 ellipsoid params
        L = toRad((lon2-lon1)),
        x = Math.atan(1 - f),
        U1 = x * Math.tan(toRad(lat1)),
        U2 = x * Math.tan(toRad(lat2)),
        sinU1 = Math.sin(U1),
        cosU1 = Math.cos(U1),
        sinU2 = Math.sin(U2),
        cosU2 = Math.cos(U2),
        lambda = L,
        lambdaP,
        iterLimit = 100;
    do {
     let sinLambda = Math.sin(lambda),
         cosLambda = Math.cos(lambda),
         sinSigma = Math.sqrt((cosU2 * sinLambda) * (cosU2 * sinLambda) + (cosU1 * sinU2 - sinU1 * cosU2 * cosLambda) * (cosU1 * sinU2 - sinU1 * cosU2 * cosLambda));
     if (0 === sinSigma) {
      return 0; // co-incident points
     };
     let cosSigma = sinU1 * sinU2 + cosU1 * cosU2 * cosLambda,
         sigma = Math.atan2(sinSigma, cosSigma),
         sinAlpha = cosU1 * cosU2 * sinLambda / sinSigma,
         cosSqAlpha = 1 - sinAlpha * sinAlpha,
         cos2SigmaM = cosSigma - 2 * sinU1 * sinU2 / cosSqAlpha,
         C = f / 16 * cosSqAlpha * (4 + f * (4 - 3 * cosSqAlpha));
     if (isNaN(cos2SigmaM)) {
      cos2SigmaM = 0; // equatorial line: cosSqAlpha = 0 (§6)
     };
     lambdaP = lambda;
     lambda = L + (1 - C) * f * sinAlpha * (sigma + C * sinSigma * (cos2SigmaM + C * cosSigma * (-1 + 2 * cos2SigmaM * cos2SigmaM)));
    } while (Math.abs(lambda - lambdaP) > 1e-12 && --iterLimit > 0);
   
    if (0 === iterLimit) {
     return NaN; // formula failed to converge
    };
   
    let uSq = cosSqAlpha * (a * a - b * b) / (b * b),
        A = 1 + uSq / 16384 * (4096 + uSq * (-768 + uSq * (320 - 175 * uSq))),
        B = uSq / 1024 * (256 + uSq * (-128 + uSq * (74 - 47 * uSq))),
        deltaSigma = B * sinSigma * (cos2SigmaM + B / 4 * (cosSigma * (-1 + 2 * cos2SigmaM * cos2SigmaM) - B / 6 * cos2SigmaM * (-3 + 4 * sinSigma * sinSigma) * (-3 + 4 * cos2SigmaM * cos2SigmaM))),
        s = b * A * (sigma - deltaSigma);
    return s.toFixed(3); // round to 1mm precision
   };

///---------------------------------------------------------------------------------------------------------------------------------------------------------------------------------

function distTunnel(arc_length) {
    const r = 6356.7523142;
    const θ = arc_length/r;
    const distance_tunnel = Math.sqrt(r**2 + r**2 - (2*r*r*Math.cos(θ)));
    return distance_tunnel
}

function parallaxAngle(ra1, dec1, ra2, dec2) {
    let deltaRa = ra2-ra1;
    if (deltaRa < 0) {
        deltaRa = deltaRa * -1;
    }
    let deltaDec = dec1-dec2;
    if (deltaDec < 0) {
        deltaDec = deltaDec * -1;
    }
<<<<<<< HEAD
    let parallaxtheta = Math.sqrt(deltaRa**2 + deltaDec **2);
=======
    var parallaxtheta = Math.sqrt(deltaRa**2 + deltaDec **2);
>>>>>>> 612cd820
    return parallaxtheta
}

function e_to_m_distance (att1, att2, parallaxtheta, distance_tunnel) {
<<<<<<< HEAD
    let ANB = 360-(360-att1-att2-parallaxtheta);
    let AOB = 360 - (ANB + 90 + 90);
    let OAB = (180-AOB)/2;
    let OBA = OAB;
    let NAB = 90 - OAB
    let NBA = 90 - OBA
    let MAB = NAB + att1;
    let MBA = NBA + att2;
    let MABrad = toRad(MAB);
    let MBArad = toRad(MBA);
    let parallaxtheta_rad = toRad(parallaxtheta)
    let a_to_m_length = distance_tunnel*((Math.sin(MBArad))/(Math.sin(parallaxtheta_rad)));
    let b_to_m_length = distance_tunnel*(Math.sin(MABrad)/Math.sin(parallaxtheta_rad));
=======
    var ANB = 360-(360-att1-att2-parallaxtheta);
    var AOB = 360 - (ANB + 90 + 90);
    var OAB = (180-AOB)/2;
    var OBA = OAB;
    var NAB = 90 - OAB
    var NBA = 90 - OBA
    var MAB = NAB + att1;
    var MBA = NBA + att2;
    var MABrad = toRad(MAB);
    var MBArad = toRad(MBA);
    var parallaxtheta_rad = toRad(parallaxtheta)
    var a_to_m_length = distance_tunnel*((Math.sin(MBArad))/(Math.sin(parallaxtheta_rad)));
    var b_to_m_length = distance_tunnel*(Math.sin(MABrad)/Math.sin(parallaxtheta_rad));
>>>>>>> 612cd820
    return [a_to_m_length,b_to_m_length]
}

function distances_to_moon (lat1, long1, ra1, dec1, alt1, lat2, long2, ra2, dec2, alt2){
<<<<<<< HEAD
    let arcdistance = distVincenty(lat1, long1, lat2, long2)/1000
    let distance_tunnel = distTunnel(arcdistance)
    let parallaxtheta = parallaxAngle(ra1,dec1,ra2,dec2)
    let lengths_to_moon = e_to_m_distance (alt1, alt2, parallaxtheta, distance_tunnel)
=======
    var arcdistance = distVincenty(lat1, long1, lat2, long2)/1000
    var distance_tunnel = distTunnel(arcdistance)
    var parallaxtheta = parallaxAngle(ra1,dec1,ra2,dec2)
    var lengths_to_moon = e_to_m_distance (alt1, alt2, parallaxtheta, distance_tunnel)
>>>>>>> 612cd820
    return lengths_to_moon
}<|MERGE_RESOLUTION|>--- conflicted
+++ resolved
@@ -64,7 +64,7 @@
 ///---------------------------------------------------------------------------------------------------------------------------------------------------------------------------------
 
 function distTunnel(arc_length) {
-    const r = 6356.7523142;
+    const r = 6356752.3142;
     const θ = arc_length/r;
     const distance_tunnel = Math.sqrt(r**2 + r**2 - (2*r*r*Math.cos(θ)));
     return distance_tunnel
@@ -79,16 +79,13 @@
     if (deltaDec < 0) {
         deltaDec = deltaDec * -1;
     }
-<<<<<<< HEAD
+
     let parallaxtheta = Math.sqrt(deltaRa**2 + deltaDec **2);
-=======
-    var parallaxtheta = Math.sqrt(deltaRa**2 + deltaDec **2);
->>>>>>> 612cd820
+
     return parallaxtheta
 }
 
 function e_to_m_distance (att1, att2, parallaxtheta, distance_tunnel) {
-<<<<<<< HEAD
     let ANB = 360-(360-att1-att2-parallaxtheta);
     let AOB = 360 - (ANB + 90 + 90);
     let OAB = (180-AOB)/2;
@@ -102,35 +99,14 @@
     let parallaxtheta_rad = toRad(parallaxtheta)
     let a_to_m_length = distance_tunnel*((Math.sin(MBArad))/(Math.sin(parallaxtheta_rad)));
     let b_to_m_length = distance_tunnel*(Math.sin(MABrad)/Math.sin(parallaxtheta_rad));
-=======
-    var ANB = 360-(360-att1-att2-parallaxtheta);
-    var AOB = 360 - (ANB + 90 + 90);
-    var OAB = (180-AOB)/2;
-    var OBA = OAB;
-    var NAB = 90 - OAB
-    var NBA = 90 - OBA
-    var MAB = NAB + att1;
-    var MBA = NBA + att2;
-    var MABrad = toRad(MAB);
-    var MBArad = toRad(MBA);
-    var parallaxtheta_rad = toRad(parallaxtheta)
-    var a_to_m_length = distance_tunnel*((Math.sin(MBArad))/(Math.sin(parallaxtheta_rad)));
-    var b_to_m_length = distance_tunnel*(Math.sin(MABrad)/Math.sin(parallaxtheta_rad));
->>>>>>> 612cd820
+
     return [a_to_m_length,b_to_m_length]
 }
 
 function distances_to_moon (lat1, long1, ra1, dec1, alt1, lat2, long2, ra2, dec2, alt2){
-<<<<<<< HEAD
     let arcdistance = distVincenty(lat1, long1, lat2, long2)/1000
     let distance_tunnel = distTunnel(arcdistance)
     let parallaxtheta = parallaxAngle(ra1,dec1,ra2,dec2)
     let lengths_to_moon = e_to_m_distance (alt1, alt2, parallaxtheta, distance_tunnel)
-=======
-    var arcdistance = distVincenty(lat1, long1, lat2, long2)/1000
-    var distance_tunnel = distTunnel(arcdistance)
-    var parallaxtheta = parallaxAngle(ra1,dec1,ra2,dec2)
-    var lengths_to_moon = e_to_m_distance (alt1, alt2, parallaxtheta, distance_tunnel)
->>>>>>> 612cd820
     return lengths_to_moon
 }